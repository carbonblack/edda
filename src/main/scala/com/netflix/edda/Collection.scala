/**
 * Copyright 2012 Netflix, Inc.
 *
 * Licensed under the Apache License, Version 2.0 (the "License");
 * you may not use this file except in compliance with the License.
 * You may obtain a copy of the License at
 *
 * http://www.apache.org/licenses/LICENSE-2.0
 *
 * Unless required by applicable law or agreed to in writing, software
 * distributed under the License is distributed on an "AS IS" BASIS,
 * WITHOUT WARRANTIES OR CONDITIONS OF ANY KIND, either express or implied.
 * See the License for the specific language governing permissions and
 * limitations under the License.
 */
package com.netflix.edda

import scala.actors.Actor
import scala.actors.TIMEOUT
import scala.actors.scheduler.ForkJoinScheduler
import scala.util.Random

import java.util.concurrent.TimeUnit
import java.util.concurrent.Callable
import org.joda.time.DateTime
import org.slf4j.LoggerFactory

import com.netflix.servo.monitor.Monitors
import com.netflix.servo.monitor.MonitorConfig
import com.netflix.servo.monitor.BasicGauge
import java.lang

/** local state class for Collection
  *
  * @param records the current active records for the collection
  * @param crawled the results from the Crawler
  */
case class CollectionState(records: Seq[Record] = Seq[Record](), crawled: Seq[Record] = Seq[Record]())

/** companion object for Collection*/
object Collection extends StateMachine.LocalState[CollectionState] {

  /** Collections need a recordMatcher as well as the ConfigContext to handle querying the inMemory record set. */
  trait Context extends ConfigContext {
    def recordMatcher: RecordMatcher
  }

  /** class to represent a record that has changed, used for the DataStore to update records */
  case class RecordUpdate(oldRecord: Record, newRecord: Record)

  /** class to represent a complete delta between old record set and new record set (new from Crawler)
    *
    * @param records the current set of active records
    * @param changed the list of RecordUpdate for records that have changed
    * @param added   the list of new records (new records that Crawler found)
    * @param removed the list of records that are not longer active (were not returned from Crawler)
    */
  case class Delta(records: Seq[Record], changed: Seq[RecordUpdate], added: Seq[Record], removed: Seq[Record]) {
    override def toString = "Delta(records=" + records.size + ", changed=" + changed.size + ", added=" + added.size + ", removed=" + removed.size + ")"
  }

  /** Message sent to observers after a collection has been updated */
  case class DeltaResult(from: Actor, delta: Delta) extends StateMachine.Message

  /** Message to Load the record set from the DataStore */
  case class Load(from: Actor, full: Boolean = false) extends StateMachine.Message

  /** Messsage to *Synchronously* Load the record set from the DataStore */
  case class SyncLoad(from: Actor) extends StateMachine.Message

  /** Response from the SyncLoad request */
  case class OK(from: Actor) extends StateMachine.Message

}

/** general Collection logic.  It is abstract to specify the collection name,
  * responsible Crawler, and optional DataStore and the Elector to determine leadership.
  *
  * @param ctx context to get config, recordMatcher
  */
abstract class Collection(val ctx: Collection.Context) extends Queryable {

  import Collection._
  import Utils._

  val logger = LoggerFactory.getLogger(getClass)
  lazy val enabled = Utils.getProperty(ctx.config, "edda.collection", "enabled", name, "true").toBoolean

  /** name of the collection, typically the name of the corresponding crawler also.  Something like
    * test.us-east-1.aws.autoScalingGroups
    */
  def name: String

  /** the Crawler that will we will observe for Crawled records.  The Crawler will send us
    * records and we will compare them with our in-memory records to determine changes.
    */
  def crawler: Crawler

  /** the optional abstracted DataStore.  MongoDB is currently the only available DataStore
    * but more could be added.  It is optional so you can run without a datastore, although many
    * features will be limited (only current state is available, so no history queries possible)
    */
  def dataStore: Option[DataStore]

  /** The elector to determine leadership. This is typically a singleton so all Collections share
    * the same Election results, but it could be customized if we need to have multiple leaders handling
    * different Collections.
    */
  def elector: Elector

  /** use separate ForkJoin scheduler for the Collection actors so one Collection doesn't end
    * up starving the global actor pool.
    */
  lazy val fjScheduler = new ForkJoinScheduler(
    Utils.getProperty(ctx.config, "edda.collection", "scheduler.coreSize", name, "5").toInt,
    Utils.getProperty(ctx.config, "edda.collection", "scheduler.maxSize", name, "50").toInt,
    true,
    true
  )
  override def scheduler = fjScheduler

  /** see [[com.netflix.edda.Queryable.query()]].  Overridden to return Nil when Collection is not enabled */
  override def query(queryMap: Map[String, Any] = Map(), limit: Int = 0, live: Boolean = false, keys: Set[String] = Set(), replicaOk: Boolean = false): Seq[Record] = {
    if (enabled) super.query(queryMap, limit, live, keys) else Seq.empty
  }

  /** see [[com.netflix.edda.Observable.addObserver()]].  Overridden to be a NoOp when Collection is not enabled */
  override def addObserver(actor: Actor) {
    if (enabled) super.addObserver(actor)
  }

  /** see [[com.netflix.edda.Observable.delObserver()]].  Overridden to be a NoOp when Collection is not enabled */
  override def delObserver(actor: Actor) {
    if (enabled) super.delObserver(actor)
  }

  /** query datastore or in memory collection. */
  protected def doQuery(queryMap: Map[String, Any], limit: Int, live: Boolean, keys: Set[String], replicaOk: Boolean, state: StateMachine.State): Seq[Record] = {
    // generate function
    if (live) {
      if (dataStore.isDefined) {
        return dataStore.get.query(queryMap, limit, keys, replicaOk)
      } else {
        logger.warn("DataStore is not available, applying query to cached records")
      }
    }
    if (queryMap.isEmpty) {
      firstOf(limit, localState(state).records)
    } else {
      firstOf(limit, localState(state).records.filter(record => ctx.recordMatcher.doesMatch(queryMap, record.toMap)))
    }
  }

  /** load collection from Datastore (if available) */
  protected def load(replicaOk: Boolean): Seq[Record] = {
    if (dataStore.isDefined) {
<<<<<<< HEAD
      dataStore.get.load(replicaOk)
=======
      val now = DateTime.now
      val records = dataStore.get.load(replicaOk)
      lastLoad = records match {
          case Nil => now
          case _: Seq[_] => records.maxBy( _.mtime.getMillis ).mtime
      }
      lastFullLoad = now
      records
>>>>>>> 5e53616f
    } else {
      logger.warn("DataStore is not available for load()")
      Seq()
    }
  }

  protected def update(d: Delta) {
    if (dataStore.isDefined) {
      dataStore.get.update(d)
    } else {
      logger.warn("DataStore is not available, skipping update")
    }
  }

  /** customize how a record change is handled.  If it returns true
    * a new document revision is created in the dataStore, if it is false
    * the original document is updated (new document revision not created)
    */
  protected def newStateTimeForChange(newRec: Record, oldRec: Record) = true

  /** calculate the difference between the records from a Crawl result and the records
    * currently in memory.
    *
    * @param newRecords records from the Crawler
    * @param oldRecords records from previous Delta result
    */
  protected def delta(newRecordsIn: Seq[Record], oldRecords: Seq[Record]): Delta = {
    val now = DateTime.now
    val newRecords = newRecordsIn.map( rec => rec.copy(mtime = now) )

    // remove needs to be a list to allow for duplicate records (multiple record revisions
    // on the same id)
    var remove = Seq[Record]()

    // sometimes there are duplicates in oldRecords (upon first-load when we load all records
    // with null ltime) when we have a rogue writer (sometimes there are gaps between leadership
    // changes). 
    val oldSeen = scala.collection.mutable.Map[String,Record]()
    val oldMap = oldRecords.filter(r => {
      val in = oldSeen.contains(r.id)
      if( in ) {
          val lastSeen = oldSeen(r.id).mtime
          remove +:= r.copy(mtime=lastSeen,ltime=lastSeen)
      } else {
          oldSeen += (r.id -> r)
      }
      !in
    }).map(rec => rec.id -> rec).toMap
    val newMap = newRecords.map(rec => rec.id -> rec).toMap

    remove ++= oldMap.filterNot(pair => newMap.contains(pair._1)).map(
      pair => pair._2.copy(mtime = now, ltime = now))

    val addedMap = newMap.filterNot(pair => oldMap.contains(pair._1))

    val changes = newMap.filter(pair => {
      oldMap.contains(pair._1) && !pair._2.sameData(oldMap(pair._1))
    }).map(
      pair => {
        val oldRec = oldMap(pair._1)
        val newRec = pair._2
        if (newStateTimeForChange(newRec, oldRec)) {
          pair._1 -> Collection.RecordUpdate(oldRec.copy(mtime = now, ltime = now), newRec)
        } else {
          pair._1 -> Collection.RecordUpdate(oldRec.copy(mtime = now, ltime = now), newRec.copy(stime = oldRec.stime))
        }
      }
    )

    // need to reset stime, ctime, tags for crawled records to match what we have in memory
    val fixedRecords = newRecords.collect {
      case rec: Record if changes.contains(rec.id) => {
        val newRec = changes(rec.id).newRecord
        oldMap(rec.id).copy(data = rec.data, mtime = newRec.mtime, stime = newRec.stime)
      }
      case rec: Record if oldMap.contains(rec.id) =>
        oldMap(rec.id).copy(data = rec.data, mtime = rec.mtime)
      case rec: Record => rec
    }

    logger.info(this + " total: " + fixedRecords.size + " changed: " + changes.size + " added: " + addedMap.size + " removed: " + remove.size)
    Delta(fixedRecords, changed = changes.values.toSeq, added = addedMap.values.toSeq, removed = remove)
  }

  /** setup CollectionState, initialize the records to be loaded from the DataStore before the Actor starts accepting message */
  protected override def initState = addInitialState(super.initState, newLocalState(CollectionState(records = load(replicaOk = false))))

  /** initialize servo metrics for Collection.  Delay start based on random jitter to prevent DataStore from being
    * overloaded by all Collection loading all at once.
    */
  protected override def init() {
    Monitors.registerObject("edda.collection." + name, this)

    if (Utils.getProperty(ctx.config, "edda.collection", "jitter.enabled", name, "true").toBoolean) {
      val cacheRefresh = Utils.getProperty(ctx.config, "edda.collection", "cache.refresh", name, "10000").toLong
      // adding in random jitter on start so we dont crush the datastore immediately if multiple
      // systems are coming up at the same time
      val rand = new Random
      val jitter = (2 * cacheRefresh * rand.nextDouble).toLong
      logger.info(this + " start delayed by " + jitter + "ms")
      Thread.sleep(jitter)
    }

    if (dataStore.isDefined) {
      dataStore.get.init()
    }
    Option(crawler).foreach(_.addObserver(this))
    // listen to our own DeltaResult events
    // it is a sync call so put it in another actor
    Actor.actor {
      this.addObserver(this)
    }
    refresher()
  }

  /** helper routine to calculate timeLeft before a Crawl request shoudl be made */
  def timeLeft(lastRun: DateTime, millis: Long): Long = {
    val timeLeft = millis - (DateTime.now.getMillis - lastRun.getMillis)
    if (timeLeft < 0) 0 else timeLeft
  }

  /** responsible for asking the Crawler to crawl if we are the leader, or if we are not the leader
    * responsible for reloading the in-memory cache.  Also responsible for receiving election
    * results to take over leaderhip when necessary.
    */
  protected def refresher() {
    if (Option(crawler) == None || Option(elector) == None) return
    val refresh = Utils.getProperty(ctx.config, "edda.collection", "refresh", name, "60000").toLong
    val cacheRefresh = Utils.getProperty(ctx.config, "edda.collection", "cache.refresh", name, "10000").toLong
    val cacheFullRefresh = Utils.getProperty(ctx.config, "edda.collection", "cache.full.refresh", name, "1800000").toLong
    NamedActor(this + " refresher") {
      elector.addObserver(Actor.self)
      var amLeader = elector.isLeader
      // crawl immediately the first time
      if (amLeader) crawler.crawl()

      var lastRun = DateTime.now
      Actor.loop {
        val timeout = if (amLeader) refresh else cacheRefresh
        Actor.reactWithin(timeLeft(lastRun, timeout)) {
          case TIMEOUT => {
            val full = if( timeLeft(lastFullLoad, cacheFullRefresh) > 0 ) false else true
            if (amLeader) crawler.crawl() else this ! Load(this, full)
            lastRun = DateTime.now
          }
          case Elector.ElectionResult(from, result) => {
            // if we just became leader, then start a crawl
            if (!amLeader && result) {
              this !?(300000, SyncLoad(this)) match {
                case Some(OK(frm)) => Unit
                case None => throw new java.lang.RuntimeException("TIMEOUT: " + this + " Failed to reload data in 5m as we became leader")
              }
              crawler.crawl()
              lastRun = DateTime.now
            }
            amLeader = result
          }
          case message => {
            logger.error("Invalid message " + message + " from sender " + sender)
          }
        }
      }
    }.addExceptionHandler({
      case e: Exception => logger.error(this + " failed to refresh", e)
    })
  }

  // basic servo metrics
  private[this] val loadTimer = Monitors.newTimer("load")
  private[this] val loadCounter = Monitors.newCounter("load.count")
  private[this] val loadErrorCounter = Monitors.newCounter("load.errors")

  private[this] val updateTimer = Monitors.newTimer("update")
  private[this] val updateCounter = Monitors.newCounter("update.count")
  private[this] val updateErrorCounter = Monitors.newCounter("update.errors")

  private[this] var lastCrawl = DateTime.now
  private[this] val crawlGauge: BasicGauge[lang.Long] = new BasicGauge[java.lang.Long](
    MonitorConfig.builder("lastCrawl").build(),
    new Callable[java.lang.Long] {
      def call() = {
        if (elector.isLeader) {
          DateTime.now.getMillis - lastCrawl.getMillis
        } else 0
      }
    })

<<<<<<< HEAD
=======
  private[this] var lastFullLoad: DateTime = null
  private[this] var lastLoad: DateTime = null

>>>>>>> 5e53616f
  // eliminate used-only-once warnings from IntelliJ
  if(false) crawlGauge

  /** load records from DataStore and update monitoring metrics */
  private def doLoad(replicaOk: Boolean): Seq[Record] = {
    val stopwatch = loadTimer.start()
    val records = try {
      // TODO mtime should come from the last time the collection was crawled, not 'now'
      val now = DateTime.now
      load(replicaOk).map(_.copy(mtime = now))
    } catch {
      case e: Exception => {
        loadErrorCounter.increment()
        throw e
      }
    } finally {
      stopwatch.stop()
    }
    loadCounter.increment()
    logger.info("{} Loaded {} records in {} sec", toObjects(
      this, records.size, stopwatch.getDuration(TimeUnit.MILLISECONDS) / 1000.0 -> "%.2f"))
    records
  }

  /** handle Collection Messages */
  private def localTransitions: PartialFunction[(Any, StateMachine.State), StateMachine.State] = {
    case (SyncLoad(from), state) => {
      // SyncLoad allows us to make sure we have a current cache in memory of "live" records
      // before we take over as "Leader" and start writing to the DataStore
      val replyTo = sender
      NamedActor(this + " SyncLoad processor") {
        val records = doLoad(replicaOk = false)
        this ! Crawler.CrawlResult(this, if (records.size == 0) localState(state).records else records)
        replyTo ! OK(this)
      }
      state
    }
    case (Load(from, full), state) => {
      NamedActor(this + " Load processor") {
<<<<<<< HEAD
        val records = doLoad(replicaOk = true)
        this ! Crawler.CrawlResult(this, if (records.size == 0) localState(state).records else records)
=======
          val stopwatch = loadTimer.start()
          val records = try {
              if( full ) {
                  logger.info(this + " doing full reload of collection");
                  doLoad(replicaOk = true)
              }
              else {
                  // TODO mtime should come from the last time the collection was crawled, not 'now'
                  val now = DateTime.now
                  val recs = doQuery(Map("mtime" -> Map("$gte" -> lastLoad)), limit = 0, live = true, keys=Set(), replicaOk = true, state).map(_.copy(mtime=now))
                  if( recs.size == 0 ) {
                      localState(state).records
                  } else {
                      lastLoad = recs.maxBy( _.mtime.getMillis ).mtime
                      val seen = scala.collection.mutable.Set[String]()
                      val uniqRecs = recs.filter(r => {
                          val in = seen.contains(r.id)
                          if( !in ) seen += r.id
                          !in
                      })
                      
                      val addRecs = uniqRecs.filter( rec => rec.ltime == null )
                      val delRecs = uniqRecs.filter( rec => rec.ltime != null )
                      
                      val oldMap = localState(state).records.map(rec => rec.id -> rec).toMap
                      val addMap = addRecs.map( rec => rec.id -> rec).toMap
                      ((oldMap ++ addMap) -- delRecs.map(_.id)).values.toSeq.sortWith((a, b) => a.stime.isAfter(b.stime))
                  }
              }
          } catch {
              case e: Exception => {
                  loadErrorCounter.increment()
                  throw e
              }
          } finally {
                  stopwatch.stop()
          }
          loadCounter.increment()
          logger.info("{} Loaded {} records in {} sec", toObjects(
              this, records.size, stopwatch.getDuration(TimeUnit.MILLISECONDS) / 1000.0 -> "%.2f"))

          this ! Crawler.CrawlResult(this, if (records.size == 0) localState(state).records else records)
>>>>>>> 5e53616f
      }
      state
    }
    case (Crawler.CrawlResult(from, newRecords), state) => {
      // only propagate if newRecords are not the same as the last crawled result
      lastCrawl = DateTime.now
      if (newRecords ne localState(state).crawled) {
        NamedActor(this + " CrawlResult processor") {
          val d: Delta =
            if (from == this) {
              // this is from a Load so no need to calculate Delta
              Delta(newRecords, Seq(), Seq(), Seq())
            } else {
              delta(newRecords, localState(state).records)
            }

          lazy val path = name.replace('.', '/')
          d.added.foreach(
            rec => {
              logger.info("Added {}/{};_pp;_at={}", toObjects(path, rec.id, rec.stime.getMillis))
            })
          d.removed.foreach(
            rec => {
              logger.info("Removing {}/{};_pp;_at={}", toObjects(path, rec.id, rec.stime.getMillis))
            })
          d.changed.foreach(
            update => {
              lazy val diff: String = Utils.diffRecords(Array(update.newRecord, update.oldRecord), Some(1), path)
              logger.info("\n{}", diff)
            })

          Observable.localState(state).observers.foreach(_ ! DeltaResult(this, d))
        }
        setLocalState(state, localState(state).copy(crawled = newRecords))
      } else state
    }
    case (DeltaResult(from, d), state) => {
      // only propagate if the delta records are not the same as the current cached records
      if ((d.records ne localState(state).records)) {
        if (elector.isLeader) {
          Actor.actor {
            val stopwatch = updateTimer.start()
            try {
              update(d)
              updateCounter.increment()
            } catch {
              case e: Exception => {
                updateErrorCounter.increment()
                throw e
              }
            } finally {
              stopwatch.stop()
            }
            logger.info("{} Updated {} records(Changed: {}, Added: {}, Removed: {}) in {} sec", toObjects(
              this, d.records.size, d.changed.size, d.added.size, d.removed.size, stopwatch.getDuration(TimeUnit.MILLISECONDS) / 1000.0 -> "%.2f"))
          }
        }
        setLocalState(state, localState(state).copy(records = d.records))
      } else state
    }
  }

  override protected def transitions = localTransitions orElse super.transitions

  override def toString = "[Collection " + name + "]"

  /** if collection is enabled start elector, start crawler first */
  override def start(): Actor = {
    if (enabled) {
      logger.info("Starting " + this)
      Option(elector).foreach(_.start())
      Option(crawler).foreach(_.start())
      super.start()
    } else {
      logger.info("Collection " + name + " is disabled, not starting")
      this
    }
  }

  /** stop elector, crawler and shutdown ForkJoin special scheduler */
  override def stop() {
    logger.info("Stoping " + this)
    Option(elector).foreach(_.stop())
    Option(crawler).foreach(_.stop())
    fjScheduler.shutdown()
    super.stop()
  }
}

/** for setting the name on Collections when we are tracking many accounts with same root name.  Used with MergedCollection
  * so we could have test.us-east-1.aws.autoScalingGroups and test.us-west-1.aws.autoScalingGroups independent collections
  * but then have a MergedCollection called "aws.autoScalingGroups" that will dispatch queries to both collections.
  * @param rootName base name of Collection (ie aws.autoScalingGroups)
  * @param accountName name of account (ie test.us-east-1)
  * @param ctx the collection context for config and recordMatcher
  */
abstract class RootCollection(val rootName: String, accountName: String, ctx: Collection.Context) extends Collection(ctx) {
  val name = accountName match {
    case "" => rootName
    case x: String => x + "." + rootName
  }
}<|MERGE_RESOLUTION|>--- conflicted
+++ resolved
@@ -154,9 +154,6 @@
   /** load collection from Datastore (if available) */
   protected def load(replicaOk: Boolean): Seq[Record] = {
     if (dataStore.isDefined) {
-<<<<<<< HEAD
-      dataStore.get.load(replicaOk)
-=======
       val now = DateTime.now
       val records = dataStore.get.load(replicaOk)
       lastLoad = records match {
@@ -165,7 +162,6 @@
       }
       lastFullLoad = now
       records
->>>>>>> 5e53616f
     } else {
       logger.warn("DataStore is not available for load()")
       Seq()
@@ -353,12 +349,9 @@
       }
     })
 
-<<<<<<< HEAD
-=======
   private[this] var lastFullLoad: DateTime = null
   private[this] var lastLoad: DateTime = null
 
->>>>>>> 5e53616f
   // eliminate used-only-once warnings from IntelliJ
   if(false) crawlGauge
 
@@ -398,10 +391,6 @@
     }
     case (Load(from, full), state) => {
       NamedActor(this + " Load processor") {
-<<<<<<< HEAD
-        val records = doLoad(replicaOk = true)
-        this ! Crawler.CrawlResult(this, if (records.size == 0) localState(state).records else records)
-=======
           val stopwatch = loadTimer.start()
           val records = try {
               if( full ) {
@@ -444,7 +433,6 @@
               this, records.size, stopwatch.getDuration(TimeUnit.MILLISECONDS) / 1000.0 -> "%.2f"))
 
           this ! Crawler.CrawlResult(this, if (records.size == 0) localState(state).records else records)
->>>>>>> 5e53616f
       }
       state
     }
