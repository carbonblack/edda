/*
 *
 *  Copyright 2012 Netflix, Inc.
 *
 *     Licensed under the Apache License, Version 2.0 (the "License");
 *     you may not use this file except in compliance with the License.
 *     You may obtain a copy of the License at
 *
 *         http://www.apache.org/licenses/LICENSE-2.0
 *
 *     Unless required by applicable law or agreed to in writing, software
 *     distributed under the License is distributed on an "AS IS" BASIS,
 *     WITHOUT WARRANTIES OR CONDITIONS OF ANY KIND, either express or implied.
 *     See the License for the specific language governing permissions and
 *     limitations under the License.
 *
 */
package com.netflix.edda.basic

import com.netflix.edda.aws.AwsBeanMapper
import com.netflix.edda.aws.AwsCollectionBuilder
import com.netflix.edda.aws.AwsClient
import com.netflix.edda.CollectionManager
import com.netflix.edda.Datastore
import com.netflix.edda.Elector
import com.netflix.edda.Utils

import javax.servlet.http.HttpServlet

import org.slf4j.LoggerFactory

/** simple servlet that specifies the datastores being used and creates
  * accessors to initialize the AWS client credentials and start the collections.
  * It is recommended to create a separate Servlet if behavior changes are required
  * for special collections or datastores
  */
class BasicServer extends HttpServlet {
  private[this] val logger = LoggerFactory.getLogger(getClass)

  override def init() {

    Utils.initConfiguration(System.getProperty("edda.properties","edda.properties"))

<<<<<<< HEAD
    if (logger.isInfoEnabled) logger.info("Staring Server")
    
=======
    logger.info("Staring Server")

>>>>>>> ff2983b2
    val datastoreClassName = Utils.getProperty("edda", "datastore.class", "", "com.netflix.edda.mongo.MongoDatastore").get
    val datastoreClass = this.getClass.getClassLoader.loadClass(datastoreClassName)
    val datastoreCtor = datastoreClass.getConstructor(classOf[String])

    val dsFactory = (name: String) => Some(datastoreCtor.newInstance(name).asInstanceOf[Datastore])

    val electorClassName = Utils.getProperty("edda", "elector.class", "", "com.netflix.edda.mongo.MongoElector").get
    val electorClass = this.getClass.getClassLoader.loadClass(electorClassName)

    val elector = electorClass.newInstance.asInstanceOf[Elector]

    val bm = new BasicBeanMapper with AwsBeanMapper

    val awsClientFactory = (account: String) => {
      Utils.getProperty("edda", "aws.accessKey", account, "").get match {
        case v if v.isEmpty => new AwsClient(Utils.getProperty("edda", "region", account, "").get)
        case accessKey => new AwsClient(
          accessKey,
          Utils.getProperty("edda", "aws.secretKey", account, "").get,
          Utils.getProperty("edda", "region", account, "").get)
      }
    }

    AwsCollectionBuilder.buildAll(BasicContext, awsClientFactory, bm, elector, dsFactory)

    if (logger.isInfoEnabled) logger.info("Starting Collections")
    CollectionManager.start()

    super.init()
  }

  override def destroy() {
    CollectionManager.stop()
    super.destroy()
  }
}<|MERGE_RESOLUTION|>--- conflicted
+++ resolved
@@ -41,13 +41,8 @@
 
     Utils.initConfiguration(System.getProperty("edda.properties","edda.properties"))
 
-<<<<<<< HEAD
-    if (logger.isInfoEnabled) logger.info("Staring Server")
-    
-=======
     logger.info("Staring Server")
 
->>>>>>> ff2983b2
     val datastoreClassName = Utils.getProperty("edda", "datastore.class", "", "com.netflix.edda.mongo.MongoDatastore").get
     val datastoreClass = this.getClass.getClassLoader.loadClass(datastoreClassName)
     val datastoreCtor = datastoreClass.getConstructor(classOf[String])
