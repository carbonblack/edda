/**
 * Copyright 2013 Netflix, Inc.
 *
 * Licensed under the Apache License, Version 2.0 (the "License");
 * you may not use this file except in compliance with the License.
 * You may obtain a copy of the License at
 *
 * http://www.apache.org/licenses/LICENSE-2.0
 *
 * Unless required by applicable law or agreed to in writing, software
 * distributed under the License is distributed on an "AS IS" BASIS,
 * WITHOUT WARRANTIES OR CONDITIONS OF ANY KIND, either express or implied.
 * See the License for the specific language governing permissions and
 * limitations under the License.
 */
package com.netflix.edda.elasticsearch

import com.netflix.edda.Record
import com.netflix.edda.Collection
import com.netflix.edda.Datastore
import com.netflix.edda.Utils

import org.joda.time.DateTime
import java.util.Date

import org.slf4j.LoggerFactory

import org.elasticsearch.index.query.FilterBuilders
import org.elasticsearch.index.query.FilterBuilder
import org.elasticsearch.index.query.QueryBuilders
import org.elasticsearch.index.query.QueryBuilder
import org.elasticsearch.action.search.SearchRequestBuilder
import org.elasticsearch.action.WriteConsistencyLevel
import org.elasticsearch.action.support.replication.ReplicationType
import org.elasticsearch.search.sort.SortOrder
import org.elasticsearch.search.SearchHitField
import org.elasticsearch.search.facet.FacetBuilders
import org.elasticsearch.search.facet.terms.TermsFacet
import org.elasticsearch.common.settings.ImmutableSettings
import org.elasticsearch.client.Client
import org.elasticsearch.node.NodeBuilder
import org.elasticsearch.common.settings.Settings
import org.elasticsearch.client.transport.TransportClient
import org.elasticsearch.common.transport.InetSocketTransportAddress
import org.elasticsearch.rest.RestStatus

// /** helper object to store common ElasticSearch related routines */
object ElasticSearchDatastore {

  import org.joda.time.format.ISODateTimeFormat
  val basicDateTime = ISODateTimeFormat.dateTime
  val basicDateTimeNoMillis = ISODateTimeFormat.dateTimeNoMillis

  /** converts a ElasticSearch source object to a Record */
  def esToRecord(obj: Any): Record = {
    obj match {
      case o: java.util.Map[_,_] =>
        Record(
          Option(o.get("id")).getOrElse(o.get("_id")).asInstanceOf[String],
          Option(o.get("ftime")) match {
            case Some(date:String) => basicDateTime.parseDateTime(date)
            case None => Option(o.get("ctime")) match {
              case Some(date:String) => basicDateTime.parseDateTime(date)
              case None => null
            }
          },
          Option(o.get("ctime")) match {
            case Some(date:String) => basicDateTime.parseDateTime(date)
            case None => null
          },
          Option(o.get("stime")) match {
            case Some(date:String) => basicDateTime.parseDateTime(date)
            case None => null
          },
          Option(o.get("ltime")) match {
            case Some(date: String) => basicDateTime.parseDateTime(date)
            case None => null
          },
          Option(o.get("mtime")) match {
            case Some(date: String) => basicDateTime.parseDateTime(date)
            case None => null
          },
          Option(o.get("data")) match {
            case Some(data) => esToScala(data)
            case None => null
          },
          Option(o.get("tags")) match {
            case Some(tags) => esToScala(tags).asInstanceOf[Map[String,Any]]
            case None => Map[String,Any]()
          }
        )
      case other => throw new java.lang.RuntimeException("cannot turn " + other + " into a Record")
    }
  }

  // map "data.foo" key to data -> Map(foo -> ....)
  def esFieldsFixup(obj: java.util.Map[String,SearchHitField]): java.util.Map[String,AnyRef] = {
    val newObj = new java.util.HashMap[String,AnyRef]()
    import collection.JavaConverters._
    obj.asScala.foreach(kv => {
      if( kv._1.contains('.') ) {
        // should only be 2 parts, parts.head and parts.tail.head
        // we force only 2 parts when calling addFields when searching, more than
        // 2 fields we cannot tell what data type the field should be
        val parts = kv._1.split('.')
        if( !newObj.containsKey(parts.head) ) {
          newObj.put(parts.head, new java.util.HashMap[String,AnyRef])
        }
        newObj.get(parts.head).asInstanceOf[java.util.Map[String,AnyRef]].put(parts.tail.head, kv._2.getValue)
      } else newObj.put(kv._1, kv._2.getValue)
    })
    newObj
  }

  private val dateTimeNoMillisRx       = """^\d\d\d\d-\d\d-\d\dT\d\d:\d\d:\d\dZ$""".r
  private val dateTimeRx = """^\d\d\d\d-\d\d-\d\dT\d\d:\d\d:\d\d(?:[.]\d\d?\d?)Z$""".r

  private[this] val logger = LoggerFactory.getLogger(getClass)
  /** converts a ElasticSearch java object to a corresponding Scala basic object */
  def esToScala(obj: Any): Any = {
    import collection.JavaConverters._
    obj match {
      case o: java.util.Map[_,_] => {
        o.keySet.asScala.map(key => (key.asInstanceOf[String] -> esToScala(o.get(key)))).toMap
      }
      case o: java.util.Collection[_] => {
        List.empty[Any] ++ o.asScala.map(esToScala(_))
      }
      case dateTimeNoMillisRx() => basicDateTimeNoMillis.parseDateTime(obj.asInstanceOf[String])
      case dateTimeRx() => basicDateTime.parseDateTime(obj.asInstanceOf[String])
      case o: Date => new DateTime(o)
      case o: AnyRef => o
      case null => null
      case other => throw new java.lang.RuntimeException("esToScala: don't know how to handle: " + other)
    }
  }

  def esToJson(rec: Record): String = {
    Utils.toJson(rec.toMap, Utils.dateFormatter)
  }

  /** dispatch the match operator to the correct matching routine. */
  protected def esFilterOp(key: String, value: Any, op: String): FilterBuilder = {
    // $eq $ne $gt $lt $gte $lte $exists $in $nin $regex
    op match {
      case "$eq" => Option(value) match {
        case None => FilterBuilders.missingFilter(key).nullValue(true).existence(true)
        case Some(value) => FilterBuilders.termFilter(key, value)
      }
      case "$ne" => FilterBuilders.notFilter(esFilterOp(key, value, "$eq"))
      case "$gt" => value match {
        case v: String => FilterBuilders.rangeFilter(key).from(v).includeLower(false)
        case _ => FilterBuilders.numericRangeFilter(key).from(value).includeLower(false)
      }
      case "$gte" => value match {
        case v: String => FilterBuilders.rangeFilter(key).from(v).includeLower(true)
        case _ => FilterBuilders.numericRangeFilter(key).from(value).includeLower(true)
      }
      case "$lt" => value match {
        case v: String => FilterBuilders.rangeFilter(key).to(v).includeUpper(false)
        case _ => FilterBuilders.numericRangeFilter(key).to(value).includeUpper(false)
      }
      case "$lte" => value match {
        case v: String => FilterBuilders.rangeFilter(key).to(v).includeUpper(true)
        case _ => FilterBuilders.numericRangeFilter(key).to(value).includeUpper(true)
      }
      case "$exists" => FilterBuilders.missingFilter(key).existence(true)
      case "$in" => value.asInstanceOf[Seq[Any]].head match {
        case _: String => FilterBuilders.inFilter(key, value.asInstanceOf[Seq[String]]:_*)
        case _: Long => FilterBuilders.inFilter(key, value.asInstanceOf[Seq[Long]]:_*)
        case _: Int => FilterBuilders.inFilter(key, value.asInstanceOf[Seq[Int]]:_*)
        case _: Double => FilterBuilders.inFilter(key, value.asInstanceOf[Seq[Double]]:_*)
        case _: Float => FilterBuilders.inFilter(key, value.asInstanceOf[Seq[Float]]:_*)
        case _: AnyRef => FilterBuilders.inFilter(key, value.asInstanceOf[Seq[AnyRef]]:_*)
      }
      case "$nin" => FilterBuilders.notFilter(esFilterOp(key, value, "$in"))
      case "$regex" => throw new java.lang.UnsupportedOperationException("$regex query not supported")
      case unk => throw new java.lang.RuntimeException("uknown match operation: " + unk)
    }
  }

  def esFilter(queryMap: Map[String, Any]): FilterBuilder = {
    val filters = queryMap.map {
      // { key: { $op1: val, $op2: val } } ==>
      case (key: String, value: Map[_, _]) => {
        if( value.size > 1 ) {
          FilterBuilders.andFilter( value.asInstanceOf[Map[String,Any]].map( kv => esFilter( Map(key -> (kv._1, kv._2)) )).toSeq:_* )
        } else {
          val kv = value.asInstanceOf[Map[String,Any]].head
          esFilter( Map(key -> (kv._1, kv._2)) )
        }
      }
      // { $or: [ {key: value}, {key: value} ] }
      case ("$or", value: Seq[_]) => {
        val filters = value.asInstanceOf[Seq[Map[String,Any]]].map(esFilter(_))
        FilterBuilders.orFilter(filters:_*)
      }
      // { $and: [ {key: value}, {key: value} ] }
      case ("$and", value: Seq[_]) => {
        val filters = value.asInstanceOf[Seq[Map[String,Any]]].map(esFilter(_))
        FilterBuilders.andFilter(filters:_*)
      }
      // { key1: { $op1: val }, key2: { $op2: val } }
      case (key: String, (op: String, value: Any)) => esFilterOp(key, value, op)
      case (key: String, value: Any) => esFilterOp(key,value,"$eq")
      case (key: String, null) => esFilterOp(key,null,"$eq")
    } toSeq

    if( queryMap.size > 1 ) {
      FilterBuilders.andFilter(filters.toSeq:_*)
    } else filters.head
  }

  def esQuery(queryMap: Map[String, Any]): QueryBuilder = {
    if( queryMap.isEmpty ) QueryBuilders.matchAllQuery else QueryBuilders.constantScoreQuery(esFilter(queryMap))
  }

  var clients: Map[String,Client] = Map();
  def initClient(name: String): Client = {
    this.synchronized {
      val cluster = Utils.getProperty("edda", "elasticsearch.cluster", name, "elasticsearch").get;
      val addresses = Utils.getProperty("edda", "elasticsearch.address", name, "127.0.0.1:9300").get;
      if( ! clients.contains(cluster + "-" + addresses) ) {
        val settings: Settings = ImmutableSettings.settingsBuilder().put("cluster.name", cluster).build()
        clients += cluster + "-" + addresses -> addresses.split(',').fold(new TransportClient(settings))(
          (client, addr) => {
            val parts = addr.asInstanceOf[String].split(':')
            client.asInstanceOf[TransportClient].addTransportAddress(new InetSocketTransportAddress(parts.head, parts.tail.head.toInt))
          }
        ).asInstanceOf[Client]
      }
      clients(cluster + "-" + addresses)
    }
  }

  def createIndex(client: Client, name: String, shards: Int, replicas: Int) {
    val ixClient = client.admin().indices()
    if( ! ixClient.prepareExists(name).execute().actionGet().isExists() ) {
      val settings = ImmutableSettings.settingsBuilder().
      put("index.number_of_shards", shards).
      put("index.number_of_replicas",replicas).
      build()

      try {
        ixClient.prepareCreate(name).
          setSettings(settings).
          addMapping("_default_", io.Source.fromInputStream(getClass.getResourceAsStream("/elasticsearch/mappings/_default_.json")).mkString).
          execute.
          actionGet
      } catch {
        case e: org.elasticsearch.indices.IndexAlreadyExistsException => Unit // someone already beat us to it, ignore this
      }
    }
  }
}

/** [[com.netflix.edda.Datastore]] subclass that allows ElasticSearch to be used
 *
 * @param name the name of the collection the datastore is for
 */
class ElasticSearchDatastore(val name: String) extends Datastore {

  import Collection.RetentionPolicy._
  import ElasticSearchDatastore._

  lazy val client = initClient(name)

  private[this] val logger = LoggerFactory.getLogger(getClass)

  private val lowerName = name.toLowerCase
  private val aliasName = lowerName.replaceAll("[.]", "_");
  private val liveAliasName = aliasName + "_live"
  private val writeAliasName = aliasName + "_write"
  private val docType   = lowerName.split('.').takeRight(2).mkString("_")

  private lazy val monitorIndexName = Utils.getProperty("edda", "monitor.collectionName", "elasticsearch", "sys.monitor").get.replaceAll("[.]","_")
  private lazy val retentionPolicy = Utils.getProperty("edda.collection", "retentionPolicy", name, "ALL")

  private def writeConsistency = WriteConsistencyLevel.fromString( Utils.getProperty("edda", "elasticsearch.writeConsistency", name, "quorum").get )
  private def replicationType  = ReplicationType.fromString( Utils.getProperty("edda", "elasticsearch.replicationType", name, "async").get )

  private lazy val scanBatchSize  = Utils.getProperty("edda", "elasticsearch.scanBatchSize", name, "1000");
  private lazy val scanCursorDuration  = Utils.getProperty("edda", "elasticsearch.scanCursorDuration", name, "60000");
  private lazy val bulkBatchSize = Utils.getProperty("edda", "elasticsearch.bulkBatchSize", name, "0");

  def init() {
    // we create 1 index for each account.  We version the index (.1) in case we need
    // to add other indexes in the future (in case we run out of room with the first
    // indexes)
    val nameParts = lowerName.split('.')
    val indexName = if( nameParts.size == 2 ) "edda_1" else {
      Utils.getProperty("edda", "elasticsearch.index", name, nameParts.take(nameParts.size - 2).mkString("_") + "_1").get
    }

    createIndex(
      client,
      indexName,
      Utils.getProperty("edda", "elasticsearch.shards", name, "15").get.toInt,
      Utils.getProperty("edda", "elasticsearch.replicas", name, "2").get.toInt
    )

    val ixClient = client.admin().indices()

    val mapping = io.Source.fromInputStream(getClass.getResourceAsStream("/elasticsearch/mappings/default.json")).mkString
    ixClient.preparePutMapping(indexName).setType(docType).setSource("{\""+docType+"\": " + mapping + "}").setIgnoreConflicts(true).execute.actionGet

    // put new mapping in case it has changed
    // make sure collection alias exists
    if( ! ixClient.prepareExists(aliasName).execute().actionGet().isExists() ) {
      ixClient.prepareAliases().addAlias(indexName, aliasName, FilterBuilders.typeFilter(docType)).execute.actionGet
    }

    // make sure live alias exists
    if( ! ixClient.prepareExists(liveAliasName).execute().actionGet().isExists() ) {
      ixClient.prepareAliases().addAlias(
        indexName,
        liveAliasName,
        FilterBuilders.andFilter(
          FilterBuilders.typeFilter(docType),
          FilterBuilders.missingFilter("ltime").nullValue(true).existence(true)
        )
      ).execute.actionGet
    }

    // make sure the write alias exists
    if( ! ixClient.prepareExists(writeAliasName).execute().actionGet().isExists() ) {
      ixClient.prepareAliases().addAlias(indexName, writeAliasName).execute.actionGet
    }
  }

  /** perform query on data store, see [[com.netflix.edda.Queryable.query()]] */
  def query(queryMap: Map[String, Any], limit: Int, keys: Set[String], replicaOk: Boolean): Seq[Record] = {
    // if query is for "null" ltime, then use the .live index alias
<<<<<<< HEAD
    val (alias, query) = if( queryMap.contains("ltime") && queryMap("ltime") == null ) {
      (liveAliasName, queryMap - "ltime")
    } else {
      (aliasName, queryMap)
    }

    val idQuery = keys.size == 1 && keys.contains("id")
    val builder = if( idQuery ) {
      val facet = FacetBuilders.termsFacet("f").field("id").size(1000000).facetFilter(esFilter(query)).order(TermsFacet.ComparatorType.TERM)
      client.prepareSearch().setIndices(alias).setSize(0).addFacet(facet)
    } else {
      client.prepareSearch().setIndices(alias).setQuery(esQuery(query))
    }
=======
    val builder =
      if( queryMap.contains("ltime") && queryMap("ltime") == null )
        client.prepareSearch().setIndices(liveAliasName).setQuery(esQuery(queryMap - "ltime"))
      else
        client.prepareSearch().setIndices(aliasName).setQuery(esQuery(queryMap))
>>>>>>> ff2983b2
    queryMap.get("id") match {
      case Some(id: String) => builder.setRouting(id)
      case _ =>
    }
    if( !replicaOk ) builder.setPreference("_primary")
    if( limit > 0 || idQuery ) fetch(builder, limit, keys) else scan(builder, keys)
  }

  /** load records from data store, used at Collection start-up to prime in-memory cache and to refresh
    * in-memory cache when we are not the leader
    *
    * @param replicaOk specify if we can load from a read-replica in the data store when there are
    *                  redundant systems running for high-availability.
    */
  def load(replicaOk: Boolean): Seq[Record] = {
    val builder = client.prepareSearch().setIndices(liveAliasName)
    if( !replicaOk ) builder.setPreference("_primary")
    scan(builder)
  }

  def fetch(search: SearchRequestBuilder, limit: Int, keys: Set[String]): Seq[Record] = {
    import collection.JavaConverters.iterableAsScalaIterableConverter
    import org.elasticsearch.action.search.SearchResponse
    import org.elasticsearch.action.search.SearchType
    val t0 = System.nanoTime()
    try {
      val idQuery = keys.size == 1 && keys.contains("id")
      val builder = search.setTypes(docType).setSearchType(SearchType.DFS_QUERY_THEN_FETCH);
      if( !idQuery ) {
        builder.addSort("stime", SortOrder.DESC).setFrom(0).setSize(limit)
      }
      // add fields, but only 2 deep, beyond that we cannot infer the document structure from the response
      if( keys.size > 0 ) builder.addFields((keys + "stime").map(s => s.split('.').take(2).mkString(".")).toSet.toSeq:_*)
      if (logger.isDebugEnabled) logger.debug("["+builder.request.indices.mkString(",")+"]" + " fetch: " + builder.toString)
      val searchResp = builder.execute().actionGet();
      if( idQuery ) {
        val now = DateTime.now
        searchResp.getFacets().facet[TermsFacet]("f").getEntries().asScala.map(f => {
          Record( f.getTerm().toString(), null )
        }).toSeq
      } else {
        searchResp.getHits().asScala.map(r => {
          try esToRecord(if(keys.size > 0) esFieldsFixup(r.getFields) else r.getSource)
          catch {
            case e: Exception => {
              if (logger.isErrorEnabled) logger.error(this + " failed to parse record: " + r.getSource, e)
              throw e
            }
          }
        }).toSeq.sortWith((a, b) => a.stime.isAfter(b.stime))
      }
    } finally {
      val t1 = System.nanoTime()
      val lapse = (t1 - t0) / 1000000;
      if (logger.isInfoEnabled) logger.info(this + " fetch lapse: " + lapse + "ms")
    }
  }

  def scan( search: SearchRequestBuilder, keys: Set[String] = Set()): Seq[Record] = {
    import collection.JavaConverters.iterableAsScalaIterableConverter
    import org.elasticsearch.action.search.SearchResponse
    import org.elasticsearch.action.search.SearchType
    import org.elasticsearch.common.unit.TimeValue
    val t0 = System.nanoTime()
    val builder = search.
      setTypes(docType).
      setSearchType(SearchType.SCAN).
      setScroll(new TimeValue(scanCursorDuration.get.toInt)).
      setSize(scanBatchSize.get.toInt)
    // add fields, but only 2 deep, beyond that we cannot infer the document structure from the response
    if( keys.size > 0 ) builder.addFields((keys + "stime").map(s => s.split('.').take(2).mkString(".")).toSet.toSeq:_*)
    if (logger.isDebugEnabled) logger.debug("["+builder.request.indices.mkString(",")+"]" + " scan: " + builder.toString)

    var scrollResp: SearchResponse = builder.execute().actionGet()

    //Scroll until no hits are returned
    var keepLooping = true
    var seq: Seq[Record] = Seq()

    try {
      while (keepLooping) {
        scrollResp = client.prepareSearchScroll(scrollResp.getScrollId()).setScroll(new TimeValue(60000)).execute().actionGet()
        seq = seq ++ scrollResp.getHits().asScala.map(r => {
          try esToRecord(if(keys.size > 0) esFieldsFixup(r.getFields) else r.getSource)
          catch {
            case e: Exception => {
              if (logger.isErrorEnabled) logger.error(this + " failed to parse record: " + r.getSource, e)
              throw e
            }
          }
        })
        
        //Break condition: No hits are returned
        if (scrollResp.getHits().hits().length == 0) {
          keepLooping = false
        }
<<<<<<< HEAD
=======
      })

      //Break condition: No hits are returned
      if (scrollResp.getHits().hits().length == 0) {
        keepLooping = false
>>>>>>> ff2983b2
      }
      seq.sortWith((a, b) => a.stime.isAfter(b.stime))
    } finally {
      val t1 = System.nanoTime()
      val lapse = (t1 - t0) / 1000000;
      if (logger.isInfoEnabled) logger.info(this + " scan lapse: " + lapse + "ms")
    }
  }


  /** make changes to the data store depending on the Collection delta found after a Crawl result */
  def update(d: Collection.Delta) {
    var toRemove: Seq[Record] = Seq();
    val records = d.removed ++ d.added ++ d.changed.flatMap(
      pair => {
        // only update oldRecord if the stime is changed, this allows
        // for inplace updates when we dont want to create new document
        // revision, but still want the record updated
        if (pair.oldRecord.stime == pair.newRecord.stime) {
          Seq(pair.newRecord)
        } else if (Collection.RetentionPolicy.withName(retentionPolicy.get) == LAST) {
          toRemove = pair.oldRecord +: toRemove
          Seq(pair.newRecord)
        } else {
          Seq(pair.oldRecord, pair.newRecord)
        }
      })

    if( Collection.RetentionPolicy.withName(retentionPolicy.get) == LIVE ) {
      val purge = records.filter(_.ltime != null)
      val updating = records.filter(_.ltime == null)
      upsert(updating)
      remove(purge ++ toRemove)
    } else {
      upsert(records)
      remove(toRemove)
    }
    markCollectionModified
  }

  override def collectionModified: DateTime  = {
    // if query is for "null" ltime, then use the .live index alias
    val t0 = System.nanoTime()
    try {
      val response = client.prepareGet(monitorIndexName, "collection_mark", name).execute().actionGet()
      if( response == null || !response.isExists )
        DateTime.now
      else {
        esToRecord(response.getSource).mtime
      }
    } finally {
      val t1 = System.nanoTime()
      val lapse = (t1 - t0) / 1000000;
      if (logger.isInfoEnabled) logger.info(this + " get collection_mark: " + lapse + "ms")
    }
  }

  def markCollectionModified = {
    val markRec = Record(name, Map("updated" -> DateTime.now, "id" -> name, "type" -> "collection"))
    val t0 = System.nanoTime()
    try {
      client.prepareIndex(monitorIndexName, "collection_mark").
        setId(markRec.id).
        setSource(esToJson(markRec)).
        setConsistencyLevel(writeConsistency).
        setReplicationType(replicationType).
        execute().
        actionGet();
    } catch {
      case e: Exception => {
        if (logger.isErrorEnabled) logger.error("failed to index record: " + markRec, e)
        throw e
      }
    } finally {
      val t1 = System.nanoTime()
      val lapse = (t1 - t0) / 1000000;
      if (logger.isInfoEnabled) logger.info(this + " update collection_mark: " + lapse + "ms")
    }
  }

  protected def upsert(record: Record) {
    val t0 = System.nanoTime()
    try {
      client.prepareIndex(writeAliasName, docType).
        setId(record.toId()).
        setRouting(record.id).
        setSource(esToJson(record)).
        setConsistencyLevel(writeConsistency).
        setReplicationType(replicationType).
        execute().
        actionGet();
    } catch {
      case e: Exception => {
        if (logger.isErrorEnabled) logger.error("failed to index record: " + record, e)
        throw e
      }
    } finally {
      val t1 = System.nanoTime()
      val lapse = (t1 - t0) / 1000000;
      if (logger.isInfoEnabled) logger.info(this + " upsert: " + lapse + "ms")
    }
  }


 protected def upsert(records: Seq[Record]) {
    if( records.size <= 0 ) return
    val t0 = System.nanoTime()
    try {
      val iter: Iterator[Seq[Record]] = if(bulkBatchSize.get.toInt > 0) records.sliding(bulkBatchSize.get.toInt) else List(records).iterator
      iter.foreach( recs => {
        val bulk = client.prepareBulk
        recs.foreach( rec => {
          bulk.add(
            client.prepareIndex(writeAliasName, docType).
              setId(rec.id + "|" + rec.stime.getMillis).
              setRouting(rec.id).
              setSource(esToJson(rec)).
              setConsistencyLevel(writeConsistency).
              setReplicationType(replicationType)
          )
        })
        val response = bulk.execute.actionGet
        if( response.hasFailures() ) {
          val err = this + " failed to bulk index: " + response.buildFailureMessage()
          if (logger.isErrorEnabled) logger.error(err)
          throw new java.lang.RuntimeException(err)
        }
      })
    }
    catch {
      case e: Exception => {
        if (logger.isErrorEnabled) logger.error("failed to bulk index records", e)
      }
    } finally {
      val t1 = System.nanoTime()
      val lapse = (t1 - t0) / 1000000;
      if (logger.isInfoEnabled) logger.info(this + " bulk upsert lapse: " + lapse + "ms")
    }
  }

  protected def remove(record: Record) {
    val t0 = System.nanoTime()
    try {
      val response = client.prepareDelete(writeAliasName, docType, record.toId()).
        setRouting(record.id).
        execute().
        actionGet();
      if( response.isNotFound() ) {
<<<<<<< HEAD
        if (logger.isErrorEnabled) logger.error(this + " failed to delete \"" + record.id + "|" + record.stime.getMillis + "\": Not Found")
=======
        logger.error(this + " failed to delete \"" + record.toId() + "\": Not Found")
>>>>>>> ff2983b2
      }
    } catch {
      case e: Exception => {
        if (logger.isErrorEnabled) logger.error("failed to delete record: " + record, e)
        throw e
      }
    } finally {
      val t1 = System.nanoTime()
      val lapse = (t1 - t0) / 1000000;
      if (logger.isInfoEnabled) logger.info(this + " remove lapse: " + lapse + "ms")
    }
  }

  override def remove(queryMap: Map[String, Any]) {
    val t0 = System.nanoTime()
    try {
      val response = client.prepareDeleteByQuery(writeAliasName).
        setTypes(docType).
        setQuery(esQuery(queryMap)).
        execute().
        actionGet()
      // FIXME need to upgrade elasticsearch so that DeleteByQueryResponse has status() member
      // if( response.status() != RestStatus.OK ) {
      //   val err = this + " failed to delete with query " + queryMap.toString
      //   if (logger.isErrorEnabled) logger.error(err)
      //   throw new java.lang.RuntimeException(err)
      // }
    } catch {
      case e: Exception => {
        if (logger.isErrorEnabled) logger.error("failed to delete records: " + queryMap, e)
        throw e
      }
    } finally {
      val t1 = System.nanoTime()
      val lapse = (t1 - t0) / 1000000;
      if (logger.isInfoEnabled) logger.info(this + " remove by query lapse: " + lapse + "ms")
    }
  }

  protected def remove(records: Seq[Record]) {
    if( records.size <= 0 ) return
    val t0 = System.nanoTime()
    try {
      val iter: Iterator[Seq[Record]] = if(bulkBatchSize.get.toInt > 0) records.sliding(bulkBatchSize.get.toInt) else List(records).iterator
      iter.foreach( recs => {
        val bulk = client.prepareBulk
        recs.foreach( rec => {
          bulk.add(
            client.prepareDelete(writeAliasName, docType, rec.id + "|" + rec.stime.getMillis).setRouting(rec.id)
          )
        })
        val response = bulk.execute.actionGet
        if( response.hasFailures() ) {
          if (logger.isErrorEnabled) logger.error(this + " failed to bulk delete: " + response.buildFailureMessage())
        }
      })
    }
    catch {
      case e: Exception => {
        if (logger.isErrorEnabled) logger.error("failed to bulk index records", e)
      }
    } finally {
      val t1 = System.nanoTime()
      val lapse = (t1 - t0) / 1000000;
      if (logger.isInfoEnabled) logger.info(this + " bulk remove lapse: " + lapse + "ms")
    }
  }

  override def toString = "[ElasticSearchDatastore " + name + "]"
}<|MERGE_RESOLUTION|>--- conflicted
+++ resolved
@@ -331,7 +331,6 @@
   /** perform query on data store, see [[com.netflix.edda.Queryable.query()]] */
   def query(queryMap: Map[String, Any], limit: Int, keys: Set[String], replicaOk: Boolean): Seq[Record] = {
     // if query is for "null" ltime, then use the .live index alias
-<<<<<<< HEAD
     val (alias, query) = if( queryMap.contains("ltime") && queryMap("ltime") == null ) {
       (liveAliasName, queryMap - "ltime")
     } else {
@@ -345,13 +344,6 @@
     } else {
       client.prepareSearch().setIndices(alias).setQuery(esQuery(query))
     }
-=======
-    val builder =
-      if( queryMap.contains("ltime") && queryMap("ltime") == null )
-        client.prepareSearch().setIndices(liveAliasName).setQuery(esQuery(queryMap - "ltime"))
-      else
-        client.prepareSearch().setIndices(aliasName).setQuery(esQuery(queryMap))
->>>>>>> ff2983b2
     queryMap.get("id") match {
       case Some(id: String) => builder.setRouting(id)
       case _ =>
@@ -448,14 +440,6 @@
         if (scrollResp.getHits().hits().length == 0) {
           keepLooping = false
         }
-<<<<<<< HEAD
-=======
-      })
-
-      //Break condition: No hits are returned
-      if (scrollResp.getHits().hits().length == 0) {
-        keepLooping = false
->>>>>>> ff2983b2
       }
       seq.sortWith((a, b) => a.stime.isAfter(b.stime))
     } finally {
@@ -604,11 +588,7 @@
         execute().
         actionGet();
       if( response.isNotFound() ) {
-<<<<<<< HEAD
-        if (logger.isErrorEnabled) logger.error(this + " failed to delete \"" + record.id + "|" + record.stime.getMillis + "\": Not Found")
-=======
         logger.error(this + " failed to delete \"" + record.toId() + "\": Not Found")
->>>>>>> ff2983b2
       }
     } catch {
       case e: Exception => {
